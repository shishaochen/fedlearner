--- conflicted
+++ resolved
@@ -191,14 +191,14 @@
 
     def _transmit_handler(self, request):
         assert self._connected, "Cannot transmit before connect"
-<<<<<<< HEAD
         with self._transmit_receive_lock:
             logging.debug("Received message seq_num=%d."
                           " Current seq_num=%d.",
                           request.seq_num, self._next_receive_seq_num)
             if request.seq_num >= self._next_receive_seq_num:
                 assert request.seq_num == self._next_receive_seq_num, \
-                    "Invalid request"
+                    "Invalid request. Expecting seq_num=%d, got %d"%(
+                        self._next_receive_seq_num, request.seq_num)
                 self._next_receive_seq_num += 1
 
                 if request.HasField('start'):
@@ -225,41 +225,6 @@
 
             return tws_pb.TrainerWorkerResponse(
                 next_seq_num=self._next_receive_seq_num)
-=======
-        logging.debug("Received message seq_num=%d."
-                      " Current seq_num=%d.",
-                      request.seq_num, self._next_receive_seq_num)
-        if request.seq_num >= self._next_receive_seq_num:
-            assert request.seq_num == self._next_receive_seq_num, \
-                "Invalid request. Expecting seq_num=%d, got %d"%(
-                    self._next_receive_seq_num, request.seq_num)
-            self._next_receive_seq_num += 1
-
-            if request.HasField('start'):
-                with self._condition:
-                    self._received_data[request.start.iter_id] = {}
-            elif request.HasField('commit'):
-                pass
-            elif request.HasField('data'):
-                with self._condition:
-                    assert request.data.iter_id in self._received_data
-                    self._received_data[
-                        request.data.iter_id][
-                            request.data.name] = \
-                                tf.make_ndarray(request.data.tensor)
-                    self._condition.notifyAll()
-            elif request.HasField('prefetch'):
-                for func in self._prefetch_handlers:
-                    func(request.prefetch)
-            else:
-                return tws_pb.TrainerWorkerResponse(
-                    status=common_pb.Status(
-                        code=common_pb.STATUS_INVALID_REQUEST),
-                    next_seq_num=self._next_receive_seq_num)
-
-        return tws_pb.TrainerWorkerResponse(
-            next_seq_num=self._next_receive_seq_num)
->>>>>>> d148d74d
 
     def _data_block_handler(self, request):
         assert self._connected, "Cannot load data before connect"
